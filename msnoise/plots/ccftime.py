--- conflicted
+++ resolved
@@ -26,14 +26,10 @@
 import numpy as np
 from matplotlib.widgets import Cursor
 from obspy.signal.filter import bandpass
-<<<<<<< HEAD
 from obspy.signal.filter import envelope as obspy_envelope
 
 from msnoise.api import connect, get_config, get_maxlag_samples, \
     build_movstack_datelist, get_filters, get_results
-=======
-from msnoise.api import *
->>>>>>> a10525f8
 
 
 def main(sta1, sta2, filterid, components, mov_stack=1, ampli=5, seismic=False,
