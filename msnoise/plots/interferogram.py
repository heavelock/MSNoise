--- conflicted
+++ resolved
@@ -14,7 +14,6 @@
 .. image:: .static/interferogram.png
 
 """
-# TEST!!!!
 # plot interferogram
 import matplotlib.pyplot as plt
 from matplotlib.dates import date2num, DateFormatter, DayLocator, MonthLocator, YearLocator
@@ -73,25 +72,10 @@
         
         lag = 120
         plt.ylim(-lag,lag)
-<<<<<<< HEAD
-<<<<<<< HEAD
-        plt.title('TEST!! %s : %s, %s, Filter %d (%.2f - %.2f Hz), Stack %d'%(sta1.replace('_', '.'), sta2.replace('_', '.'),components,filterid,low,high,mov_stack))
-=======
-        plt.title('%s : %s, %s, Filter %d (%d - %d Hz), Stack %d'%(sta1.replace('_', '.'), sta2.replace('_', '.'),components,filterid,low,high,mov_stack))
->>>>>>> parent of 358e06d... Update interferogram.py
-        name = '%i.%s_%s.png'%(filterid,sta1,sta2)
-
-        #~ plt.savefig('interfero_publi.png',dpi=300)
-        # plt.figure()
-        # maxx = np.argmax(stack_total, axis=0)
-        # plt.plot(maxx)
-        
-=======
         plt.title('%s : %s, %s, Filter %d (%.2f - %.2f Hz), Stack %d' %
                   (sta1.replace('_', '.'), sta2.replace('_', '.'), components,
                    filterid, low, high, mov_stack))
         cursor = Cursor(ax, useblit=True, color='black', linewidth=1.2)
->>>>>>> 3b7d9026
         if outfile:
             if outfile.startswith("?"):
                 pair = pair.replace(':','-')
